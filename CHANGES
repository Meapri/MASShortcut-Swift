--- conflicted
+++ resolved
@@ -1,9 +1,6 @@
 Unreleased yet
-<<<<<<< HEAD
     - Added support for older OS X versions down to 10.6 included.
-=======
     - Headerdoc markup that plays better with CocoaDocs.
->>>>>>> 62c142a7
 
 2.0.1 2015/1/9
     - Trivial Podspec fix.
